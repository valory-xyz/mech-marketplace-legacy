--- conflicted
+++ resolved
@@ -1,12 +1,9 @@
 {
     "dev": {
-<<<<<<< HEAD
         "skill/valory/multiplexer_abci/0.1.0": "bafybeigutf2xr66oczfpj2kc33h6k76p2lzn3oyio6eltep6puia7tgq3q",
         "skill/valory/task_execution_abci/0.1.0": "bafybeidwue5k7uqzb6evyo6spt7qxsfe7ms557ifmgjje73gh65r3eha3y",
-        "agent/valory/transaction_hash_preparation_abci/0.1.0": "bafybeigmwl5dfpykatdjawnu6azw5mbi3d2plbwjt6wbcagaqc2jugbmwa"
-=======
+        "agent/valory/transaction_hash_preparation_abci/0.1.0": "bafybeigmwl5dfpykatdjawnu6azw5mbi3d2plbwjt6wbcagaqc2jugbmwa",
         "connection/eightballer/websocket_client/0.1.0": "bafybeig4svgj7xosrimtdzpr2dvuzo2xha2ndgfrsr5cv4rni3op3d5giu"
->>>>>>> 0c76d2a1
     },
     "third_party": {
         "protocol/open_aea/signing/1.0.0": "bafybeibqlfmikg5hk4phzak6gqzhpkt6akckx7xppbp53mvwt6r73h7tk4",
