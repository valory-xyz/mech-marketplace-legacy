{
    "dev": {
<<<<<<< HEAD
        "connection/eightballer/websocket_client/0.1.0": "bafybeicqkljjzvdl4v7pzbmsfd3al7uv7563x3qa5gmnzxeuoxgtmolpta",
        "skill/eightballer/contract_subscription/0.1.0": "bafybeifqgxfdljed46swbd7352vhkiveinifscyjje5hztxbv3wbjz32iu",
        "agent/valory/mech/0.1.0": "bafybeidm4ln25za4vcwvmycrdacc6t3a7o3pmdw66bvoyc25vjyeh6s5ri",
=======
        "connection/eightballer/websocket_client/0.1.0": "bafybeihriyojnsigmoznb7iflimierokjpbb5zbgsszrzo6cr73lnv7jl4",
        "skill/eightballer/contract_subscription/0.1.0": "bafybeigiaf3xlaxrrro3dcnwqovsdwdbkabhqeplalr6dxwxjdjzkao6va",
        "agent/valory/mech/0.1.0": "bafybeih4p7szzsq7miu4hewj3lgytkrth7jbmwgtj2xcxycfdnim4wmequ",
>>>>>>> 672abc40
        "skill/valory/multiplexer_abci/0.1.0": "bafybeibhqjim6pyttouw66eoulhq3p3bdgvdzaxwq6jsxntmu6cqoemkdq",
        "skill/valory/task_execution_abci/0.1.0": "bafybeih5r5qcvrtwjuzxin4bugzt6gqgqt7feulvah75zou7gjpqqg4yz4",
        "skill/valory/mech_abci/0.1.0": "bafybeiadll4xgpkgz7tmazzttakvvctcfhamodpzuoc7ufwwm5f6ibofue",
        "skill/valory/transaction_preparation_abci/0.1.0": "bafybeico5h2zwlqqchjnqxq7qt3ihd2e7q7mgc3nld3gwko2ltcabenv7e",
        "contract/valory/agent_mech/0.1.0": "bafybeifjjnnbtqttvq3ox5fpmdbppl5vzkcbfdnxes3bdt4z53ayet2yiy",
<<<<<<< HEAD
        "service/valory/mech/0.1.0": "bafybeifyw4fsw63g4htygesrzmcmg7xnyyl3ljv7w3ms25qrkaqnkdzzvi"
=======
        "service/valory/mech/0.1.0": "bafybeicnz5ffikba7u6l676dckoocy42grxreho5k6zodlgvestlbty3sa"
>>>>>>> 672abc40
    },
    "third_party": {
        "protocol/fetchai/default/1.0.0": "bafybeig3w57l7laofhuyl7nco2lfzgtbqf4cto75edfccymugtixjqnm6y",
        "protocol/open_aea/signing/1.0.0": "bafybeibqlfmikg5hk4phzak6gqzhpkt6akckx7xppbp53mvwt6r73h7tk4",
        "protocol/valory/abci/0.1.0": "bafybeig3dj5jhsowlvg3t73kgobf6xn4nka7rkttakdb2gwsg5bp7rt7q4",
        "protocol/valory/contract_api/1.0.0": "bafybeidv6wxpjyb2sdyibnmmum45et4zcla6tl63bnol6ztyoqvpl4spmy",
        "protocol/valory/http/1.0.0": "bafybeifyoio7nlh5zzyn5yz7krkou56l22to3cwg7gw5v5o3vxwklibhty",
        "protocol/valory/ledger_api/1.0.0": "bafybeibo4bdtcrxi2suyzldwoetjar6pqfzm6vt5xal22ravkkcvdmtksi",
        "protocol/valory/acn/1.1.0": "bafybeignmc5uh3vgpuckljcj2tgg7hdqyytkm6m5b6v6mxtazdcvubibva",
        "protocol/valory/ipfs/0.1.0": "bafybeic72ncgqbzoz2guj4p4yjqulid7mv6yroeh65hxznloamoveeg7hq",
        "protocol/valory/tendermint/0.1.0": "bafybeicusvezoqlmyt6iqomcbwaz3xkhk2qf3d56q5zprmj3xdxfy64k54",
        "skill/valory/abstract_abci/0.1.0": "bafybeihgerjeq4u4apuue7zzhpb3wmntuju34dbdijbbvl4wclww2gy7di",
        "skill/valory/reset_pause_abci/0.1.0": "bafybeigwsp2crzvqan7xnap6dh4f4lxdut5il6naj7r4jwaslopstufgl4",
        "skill/valory/registration_abci/0.1.0": "bafybeicsqhakfliwauyqow62yopcjhejknmfcjzh7ilbjt32ozydbhxleq",
        "skill/valory/abstract_round_abci/0.1.0": "bafybeicensk7a2vpqj52iyhf6yhc6z2iwulb2txbym546qvwgsxm3skvcm",
        "contract/valory/service_registry/0.1.0": "bafybeidutcg64sih4syvaetggyswynfs4jlswaj63itoh4tqnwqz3ydywi",
        "connection/valory/abci/0.1.0": "bafybeieogrpktpxfq74leeeeylfx33sob2hovhpl5coxlswae6xblzbezy",
        "connection/valory/http_client/0.23.0": "bafybeidykl4elwbcjkqn32wt5h4h7tlpeqovrcq3c5bcplt6nhpznhgczi",
        "connection/valory/ipfs/0.1.0": "bafybeifkzgdzuoxqovcjswsnzsehjh7bjwbska26ufmcrk7hbufk4c4dae",
        "connection/valory/ledger/0.19.0": "bafybeicgfupeudtmvehbwziqfxiz6ztsxr5rxzvalzvsdsspzz73o5fzfi",
        "connection/valory/p2p_libp2p_client/0.1.0": "bafybeidwcobzb7ut3efegoedad7jfckvt2n6prcmd4g7xnkm6hp6aafrva",
        "contract/valory/gnosis_safe_proxy_factory/0.1.0": "bafybeib2rat7ht33l6r6ix45x5yifotq7l6oqczmqe5edxh2ackv4i72jq",
        "contract/valory/gnosis_safe/0.1.0": "bafybeigfnb6hdixmdwoxingxrevx7beawm2voudgtexo6vazzfa4vhyx5m",
        "skill/valory/transaction_settlement_abci/0.1.0": "bafybeibor5qxitvgvgm47vzor4u7p53tcpw3fzez7hbd6qv4rglxladxye",
        "contract/valory/multisend/0.1.0": "bafybeigjywkl7hydjsrkogob3xebj2ifhqwmfhhxoeyrndzhhxi5u6amey",
        "skill/valory/termination_abci/0.1.0": "bafybeiglkntthppslj5p64n35aoqer4fcalezhqvpndo6eb2vaoynm6qxe"
    }
}<|MERGE_RESOLUTION|>--- conflicted
+++ resolved
@@ -1,24 +1,14 @@
 {
     "dev": {
-<<<<<<< HEAD
-        "connection/eightballer/websocket_client/0.1.0": "bafybeicqkljjzvdl4v7pzbmsfd3al7uv7563x3qa5gmnzxeuoxgtmolpta",
-        "skill/eightballer/contract_subscription/0.1.0": "bafybeifqgxfdljed46swbd7352vhkiveinifscyjje5hztxbv3wbjz32iu",
-        "agent/valory/mech/0.1.0": "bafybeidm4ln25za4vcwvmycrdacc6t3a7o3pmdw66bvoyc25vjyeh6s5ri",
-=======
         "connection/eightballer/websocket_client/0.1.0": "bafybeihriyojnsigmoznb7iflimierokjpbb5zbgsszrzo6cr73lnv7jl4",
         "skill/eightballer/contract_subscription/0.1.0": "bafybeigiaf3xlaxrrro3dcnwqovsdwdbkabhqeplalr6dxwxjdjzkao6va",
         "agent/valory/mech/0.1.0": "bafybeih4p7szzsq7miu4hewj3lgytkrth7jbmwgtj2xcxycfdnim4wmequ",
->>>>>>> 672abc40
         "skill/valory/multiplexer_abci/0.1.0": "bafybeibhqjim6pyttouw66eoulhq3p3bdgvdzaxwq6jsxntmu6cqoemkdq",
-        "skill/valory/task_execution_abci/0.1.0": "bafybeih5r5qcvrtwjuzxin4bugzt6gqgqt7feulvah75zou7gjpqqg4yz4",
-        "skill/valory/mech_abci/0.1.0": "bafybeiadll4xgpkgz7tmazzttakvvctcfhamodpzuoc7ufwwm5f6ibofue",
+        "skill/valory/task_execution_abci/0.1.0": "bafybeigdi6aqoxbq6wjsjhs7m6ijkqmg5d7sfuhbpoqx3jcquxt2mhvoga",
+        "skill/valory/mech_abci/0.1.0": "bafybeibc7p4cmkiindffrzvddyzpuno72c2nc6hrxxat5vnhovi3ikqala",
         "skill/valory/transaction_preparation_abci/0.1.0": "bafybeico5h2zwlqqchjnqxq7qt3ihd2e7q7mgc3nld3gwko2ltcabenv7e",
         "contract/valory/agent_mech/0.1.0": "bafybeifjjnnbtqttvq3ox5fpmdbppl5vzkcbfdnxes3bdt4z53ayet2yiy",
-<<<<<<< HEAD
-        "service/valory/mech/0.1.0": "bafybeifyw4fsw63g4htygesrzmcmg7xnyyl3ljv7w3ms25qrkaqnkdzzvi"
-=======
         "service/valory/mech/0.1.0": "bafybeicnz5ffikba7u6l676dckoocy42grxreho5k6zodlgvestlbty3sa"
->>>>>>> 672abc40
     },
     "third_party": {
         "protocol/fetchai/default/1.0.0": "bafybeig3w57l7laofhuyl7nco2lfzgtbqf4cto75edfccymugtixjqnm6y",
