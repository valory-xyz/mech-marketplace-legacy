name: stability_ai_request
author: valory
version: 0.1.0
type: custom
description: A tool that runs a prompt against StabilityAI.
license: Apache-2.0
aea_version: '>=1.0.0, <2.0.0'
fingerprint:
  __init__.py: bafybeibbn67pnrrm4qm3n3kbelvbs3v7fjlrjniywmw2vbizarippidtvi
<<<<<<< HEAD
  stabilityai_request.py: bafybeib3om4rthvxj7bxzatc6wn4liesffr2xhvzsq3mai5uv54gbrk7oa
=======
  stabilityai_request.py: bafybeifdh3rjfbq64qzajrf3jr3vmg5ldxjt6pcosdkymo2bvsuzqjdeoi
>>>>>>> 61207f56
fingerprint_ignore_patterns: []
entry_point: stabilityai_request.py
callable: run
dependencies:
  requests: {}
  tiktoken:
    version: ==0.7.0
  anthropic:
<<<<<<< HEAD
    version: ==0.23.1
  openai:
    version: ==1.30.2
  google-api-python-client:
    version: ==2.95.0
=======
    version: ==0.21.3
  google-api-python-client:
    version: ==2.95.0
  openai:
    version: ==1.30.2
>>>>>>> 61207f56
<|MERGE_RESOLUTION|>--- conflicted
+++ resolved
@@ -7,11 +7,7 @@
 aea_version: '>=1.0.0, <2.0.0'
 fingerprint:
   __init__.py: bafybeibbn67pnrrm4qm3n3kbelvbs3v7fjlrjniywmw2vbizarippidtvi
-<<<<<<< HEAD
-  stabilityai_request.py: bafybeib3om4rthvxj7bxzatc6wn4liesffr2xhvzsq3mai5uv54gbrk7oa
-=======
   stabilityai_request.py: bafybeifdh3rjfbq64qzajrf3jr3vmg5ldxjt6pcosdkymo2bvsuzqjdeoi
->>>>>>> 61207f56
 fingerprint_ignore_patterns: []
 entry_point: stabilityai_request.py
 callable: run
@@ -20,16 +16,8 @@
   tiktoken:
     version: ==0.7.0
   anthropic:
-<<<<<<< HEAD
-    version: ==0.23.1
-  openai:
-    version: ==1.30.2
-  google-api-python-client:
-    version: ==2.95.0
-=======
     version: ==0.21.3
   google-api-python-client:
     version: ==2.95.0
   openai:
-    version: ==1.30.2
->>>>>>> 61207f56
+    version: ==1.30.2