--- conflicted
+++ resolved
@@ -16,23 +16,13 @@
 
 [tool.poetry.dependencies]
 python = ">=3.10,<3.12"
-<<<<<<< HEAD
 open-autonomy = { git = "https://github.com/kongzii/open-autonomy.git", rev = "0a879f7f5ad6d4348f8f59610da9c70a4e9a9a10" }
-openai = "^1.11.0"
+openai = "^1.30.2"
 requests = "^2.28.1"
 mech-client = "^0.2.5"
 py-multibase = "^1.0.3"
 py-multicodec = "^0.2.1"
 grpcio = "^1.53.0"
-=======
-open-autonomy = "==0.14.10"
-openai = "==1.30.2"
-requests = "==2.28.1"
-mech-client = "==0.2.5"
-py-multibase = "==1.0.3"
-py-multicodec = "==0.2.1"
-grpcio = "==1.53.0"
->>>>>>> 84b71481
 asn1crypto = "<1.5.0,>=1.4.0"
 open-aea-ledger-ethereum = "^1.50.0" 
 open-aea-ledger-cosmos = "^1.50.0"
@@ -54,7 +44,6 @@
 pytz = "^2022.2.1"
 typing_extensions = ">=3.10.0.2"
 websocket_client = "<1,>=0.32.0"
-<<<<<<< HEAD
 toml = "^0.10.2"
 googlesearch-python = "^1.2.3"
 beautifulsoup4 = "^4.12.2"
@@ -63,61 +52,33 @@
 eth-abi = "^4.0.0"
 pycryptodome = "^3.18.0"
 anthropic = "^0.23.1"
-langchain = "^0.0.303"
+langchain = "^0.2.1"
+langchain-core = "^0.2.1"
+langchain-openai = "^0.1.7"
 scikit-learn = "^1.3.1"
 pytest = "^7.2.1"
 jsonschema = "<4.4.0,>=4.3.0"
 spacy = "^3.7.2"
 pandas = "^2.1.1"
-tiktoken = "^0.6.0"
+tiktoken = "^0.7.0"
 python-dateutil = "^2.8.2"
 markdownify = "^0.11.6"
-tavily-python = "^0.3.0"
+tavily-python = "^0.3.3"
 chromadb = "^0.4.13"
 readability-lxml = "^0.8.1"
 docstring-parser = "^0.15"
 faiss-cpu = "^1.7.4"
-=======
-toml = "==0.10.2"
-googlesearch-python = "==1.2.3"
-beautifulsoup4 = "==4.12.2"
-google-api-python-client = "==2.95.0"
-eth-utils = "==2.2.0"
-eth-abi = "==4.0.0"
-pycryptodome = "==3.18.0"
-anthropic = "0.21.3"
-langchain = "==0.2.1"
-langchain-core = "==0.2.1"
-langchain-openai = "==0.1.7"
-scikit-learn = "==1.3.1"
-pytest = "==7.2.1"
-jsonschema = "<4.4.0,>=4.3.0"
-spacy = "==3.7.2"
-pandas = "==2.1.1"
-tiktoken = "==0.7.0"
-python-dateutil = "==2.8.2"
-markdownify = "==0.11.6"
-tavily-python = "==0.3.3"
-chromadb = "==0.4.13"
-readability-lxml = "0.8.1"
-docstring-parser = "0.15"
-faiss-cpu = "1.7.4"
->>>>>>> 84b71481
 pypdf2 = "^3.0.1"
 moviepy = "^1.0.3"
 replicate = "^0.15.7"
 lxml = {extras = ["html-clean"], version = "^5.1.0"}
-<<<<<<< HEAD
 # Uses kongzii's fork of OpenFactVerification, because it has market-benefitable modifications.
 openfactverification = { git = "https://github.com/kongzii/OpenFactVerification.git", rev = "23cc3586b9cc6e9251e30229f68257e5157270e8" }
-langchain-openai = { version = "^0.0.6" }
 en_core_web_sm = { url = "https://github.com/explosion/spacy-models/releases/download/en_core_web_sm-3.7.1/en_core_web_sm-3.7.1-py3-none-any.whl" }
 sentence-transformers = "^2.1.0"
-=======
-langgraph = "==0.0.55"
-langchain-community = "==0.2.1"
+langgraph = "^0.0.55"
+langchain-community = "^0.2.1"
 prediction-market-agent-tooling = {git = "https://github.com/gnosis/prediction-market-agent-tooling.git", rev = "gabriel/olas-deps"}
->>>>>>> 84b71481
 
 [tool.poetry.group.dev.dependencies]
 tomte = {git = "https://github.com/kongzii/tomte.git", rev = "a4f7cac233c25494742feb1531305ec99fb7f721", extras = ["cli", "tests"]}